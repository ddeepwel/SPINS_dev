--- conflicted
+++ resolved
@@ -77,19 +77,12 @@
 derek_x: derek.o TArray.o T_util.o Parformer.o ESolver.o Timestep.o Splits.o Par_util.o Split_reader.o gmres.o gmres_1d_solver.o gmres_2d_solver.o grad.o multigrid.o 
 	$(LD) $(LDFLAGS) -o $@ $^ $(LDLIBS)
 
-<<<<<<< HEAD
 cases/%.x: cases/%.o cases/%.src.o TArray.o T_util.o Parformer.o ESolver.o Timestep.o NSIntegrator.o BaseCase.o \
-           Science.o Splits.o Par_util.o Split_reader.o gmres.o gmres_1d_solver.o gmres_2d_solver.o grad.o multigrid.o Options.o Sorter.o
+           Science.o Splits.o Par_util.o Split_reader.o gmres.o gmres_1d_solver.o gmres_2d_solver.o grad.o multigrid.o Options.o timing.o
 	$(LD) $(LDFLAGS) -o $@ $^ $(LDLIBS)
 
 cases/%_x: cases/%.o cases/%.src.o TArray.o T_util.o Parformer.o ESolver.o Timestep.o NSIntegrator.o BaseCase.o \
-           Science.o Splits.o Par_util.o Split_reader.o gmres.o gmres_1d_solver.o gmres_2d_solver.o grad.o multigrid.o Options.o Sorter.o
-=======
-cases/%.x: cases/%.o cases/%.src.o TArray.o T_util.o Parformer.o ESolver.o Timestep.o NSIntegrator.o BaseCase.o Science.o Splits.o Par_util.o Split_reader.o gmres.o gmres_1d_solver.o gmres_2d_solver.o grad.o multigrid.o Options.o timing.o
-	$(LD) $(LDFLAGS) -o $@ $^ $(LDLIBS)
-
-cases/%_x: cases/%.o cases/%.src.o TArray.o T_util.o Parformer.o ESolver.o Timestep.o NSIntegrator.o BaseCase.o Science.o Splits.o Par_util.o Split_reader.o gmres.o gmres_1d_solver.o gmres_2d_solver.o grad.o multigrid.o Options.o timing.o
->>>>>>> d68f6d2b
+           Science.o Splits.o Par_util.o Split_reader.o gmres.o gmres_1d_solver.o gmres_2d_solver.o grad.o multigrid.o Options.o timing.o
 	$(LD) $(LDFLAGS) -o $@ $^ $(LDLIBS)
 
 tests/test%.src.c: tests/test%.cpp CaseFileSource.c
